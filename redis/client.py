--- conflicted
+++ resolved
@@ -1297,9 +1297,6 @@
         options = {'score_cast_func': score_cast_func}
         return self.execute_command('ZSCAN', *pieces, **options)
 
-<<<<<<< HEAD
-    # SET COMMANDS
-=======
     def zscan_iter(self, name, match=None, count=None,
                    score_cast_func=float):
         """
@@ -1320,8 +1317,7 @@
             for item in data:
                 yield item
 
-    #### SET COMMANDS ####
->>>>>>> 8cd9f231
+    # SET COMMANDS
     def sadd(self, name, *values):
         "Add ``value(s)`` to set ``name``"
         return self.execute_command('SADD', name, *values)
